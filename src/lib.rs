--- conflicted
+++ resolved
@@ -123,12 +123,8 @@
 
 #[cfg(not(any(feature = "stm32l4r9", feature = "stm32l4s9",)))]
 pub mod adc;
-<<<<<<< HEAD
-#[cfg(any(feature = "stm32l4x1", feature = "stm32l4x5", feature = "stm32l4x6"))]
-=======
 #[cfg(not(any(feature = "stm32l4r9", feature = "stm32l4s9",)))]
 #[cfg(not(any(feature = "stm32l412",)))]
->>>>>>> e4835469
 pub mod can;
 #[cfg(not(any(feature = "stm32l4r9", feature = "stm32l4s9",)))]
 pub mod crc;
