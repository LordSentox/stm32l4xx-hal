--- conflicted
+++ resolved
@@ -45,7 +45,6 @@
     }
 }
 
-<<<<<<< HEAD
 #[cfg(feature = "stm32l496")]
 mod can2_pins {
     use crate::gpio::{
@@ -59,11 +58,7 @@
     }
 }
 
-#[cfg(feature = "stm32l4x1")]
-=======
-// L4x1
 #[cfg(any(feature = "stm32l431", feature = "stm32l451", feature = "stm32l471"))]
->>>>>>> e4835469
 mod pb13_pb12_af10 {
     use crate::gpio::{
         gpiob::{PB12, PB13},
